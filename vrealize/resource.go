--- conflicted
+++ resolved
@@ -23,22 +23,10 @@
 
 //ResourceView - is used to store information
 //related to resource template information.
-<<<<<<< HEAD
-type ResourceViewsTemplate struct {
-=======
 type ResourceView struct {
->>>>>>> 17cf09cf
 	Content []interface {
 	} `json:"content"`
 	Links []interface{} `json:"links"`
-}
-
-type ResourceActionTemplate struct {
-	Type        string                 `json:"type"`
-	ResourceID  string                 `json:"resourceId"`
-	ActionID    string                 `json:"actionId"`
-	Description string                 `json:"description"`
-	Data        map[string]interface{} `json:"data"`
 }
 
 //RequestStatusView - used to store REST response of
@@ -298,28 +286,17 @@
 	//Update template field values with user configuration
 	resourceConfiguration, _ := d.Get("resource_configuration").(map[string]interface{})
 	for configKey, configValue := range resourceConfiguration {
-<<<<<<< HEAD
 		if len(configValue.(string)) == 0 {
 			break
 		}
-		for dataKey := range keyList {
-=======
 		for dataKey, dataValue := range keyList {
->>>>>>> 17cf09cf
 			//compare resource list (resource_name) with user configuration fields (resource_name+field_name)
 			if strings.HasPrefix(configKey, dataValue) {
 				//If user_configuration contains resource_list element
 				// then split user configuration key into resource_name and field_name
-<<<<<<< HEAD
-				splitedArray := strings.SplitN(configKey, keyList[dataKey]+".", 2)
-				if len(splitedArray) != 2 {
-					return fmt.Errorf("resource_configuration key is not in correct format. Expected %s to " +
-						"start with %s\n", configKey, keyList[dataKey]+".")
-=======
 				propertyName := strings.TrimPrefix(configKey, dataValue+".")
 				if len(propertyName) == 0 {
 					return fmt.Errorf("resource_configuration key is not in correct format. Expected %s to start with %s", configKey, keyList[dataKey]+".")
->>>>>>> 17cf09cf
 				}
 				//Function call which changes the template field values with  user values
 				templateCatalogItem.Data[dataValue], replaced = changeTemplateValue(
@@ -340,19 +317,6 @@
 	for usedKey := range usedConfigKeys {
 		delete(resourceConfiguration, usedConfigKeys[usedKey])
 	}
-<<<<<<< HEAD
-	for configKey2 := range resourceConfiguration {
-		if resourceConfiguration[configKey2] != nil && resourceConfiguration[configKey2] != "" {
-			for dataKey := range keyList {
-				if strings.Contains(configKey2, keyList[dataKey]) {
-					splitArray := strings.Split(configKey2, keyList[dataKey]+".")
-					resourceItem := templateCatalogItem.Data[keyList[dataKey]].(map[string]interface{})
-					resourceItem = addTemplateValue(
-						resourceItem["data"].(map[string]interface{}),
-						splitArray[1],
-						resourceConfiguration[configKey2])
-				}
-=======
 	log.Println("Entering Add Loop")
 	for configKey2, configValue2 := range resourceConfiguration {
 		for dataKey, dataValue := range keyList {
@@ -365,7 +329,6 @@
 					resourceItem["data"].(map[string]interface{}),
 					splitArray[1],
 					configValue2)
->>>>>>> 17cf09cf
 			}
 		}
 	}
@@ -577,14 +540,13 @@
 	return nil
 }
 
-<<<<<<< HEAD
 func fetchResourceFieldsValues(d *schema.ResourceData, meta interface{}) error {
 	//Get requester machine ID from schema.dataresource
 	requestMachineID := d.Id()
 	//Get client handle
 	client := meta.(*APIClient)
 	//Fetch resource details from vRA
-	templateResources, errTemplate := client.GetResourceViews(requestMachineID)
+	templateResources, errTemplate := client.GetDeploymentState(requestMachineID)
 	if errTemplate != nil {
 		return fmt.Errorf("Resource view failed to load:  %v", errTemplate)
 	}
@@ -641,7 +603,7 @@
 					if returnValue == nil {
 						returnValue = getTemplateValue(resourceMap, nameList[1])
 					}
-					resourceConfiguration = updateResourceConfigurationMap(returnValue, resourceConfiguration, configKey, d)
+					resourceConfiguration = updateTFResourceConfigurationMap(returnValue, resourceConfiguration, configKey, d)
 					errSet := d.Set("resource_configuration", resourceConfiguration)
 					// If set resource_configuration throws any error then return the same
 					if errSet != nil {
@@ -654,7 +616,7 @@
 	return nil
 }
 
-func updateResourceConfigurationMap(returnValue interface{}, resourceConfiguration map[string]interface{},
+func updateTFResourceConfigurationMap(returnValue interface{}, resourceConfiguration map[string]interface{},
 	configKey string, d *schema.ResourceData) map[string]interface{} {
 	//If value returned from getTemplateValue is in float64 format then
 	//convert it in string format
@@ -687,13 +649,9 @@
 	return nil
 }
 
-//Function use - To read configuration of centOS 6.3 machine present in state file
-//Terraform call - terraform refresh
-=======
 // Terraform call - terraform refresh
 // This function retrieves the latest state of a vRA 7 deployment. Terraform updates its state based on
 // the information returned by this function.
->>>>>>> 17cf09cf
 func readResource(d *schema.ResourceData, meta interface{}) error {
 	//Get the ID of the catalog request that was used to provision this Deployment.
 	catalogItemRequestID := d.Id()
@@ -712,11 +670,10 @@
 	if resourceTemplate.Phase == "FAILED" {
 		d.Set("failed_message", resourceTemplate.RequestCompletion.CompletionDetails)
 	}
-<<<<<<< HEAD
 	fetchError := fetchResourceFieldsValues(d, meta)
 	if fetchError != nil {
 		return fetchError
-=======
+	}
 
 	GetDeploymentStateData, errTemplate := vRAClient.GetDeploymentState(catalogItemRequestID)
 	if errTemplate != nil {
@@ -755,7 +712,6 @@
 		if setError != nil {
 			return fmt.Errorf(setError.Error())
 		}
->>>>>>> 17cf09cf
 	}
 
 	return nil
