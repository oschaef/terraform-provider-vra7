--- conflicted
+++ resolved
@@ -81,43 +81,6 @@
 	//Set destroy resource URL label
 	actionURL := "GET Template: {com.vmware.csp.component.cafe.composition@resource.action.deployment.destroy.name}"
 	//Set get action URL function call
-<<<<<<< HEAD
-	return c.GetActionTemplate(resourceViewsTemplate, actionURL)
-}
-
-//getScaleInActionTemplate returns scale in resource action template from provided resource comfiguration template
-func (c *APIClient) getScaleInActionTemplate(resourceViewsTemplate *ResourceViewsTemplate) (*ActionTemplate, *ResourceViewsTemplate, error) {
-	//Set destroy resource URL label
-	actionURL := "GET Template: {com.vmware.csp.component.cafe.composition@resource.action.deployment.scalein.name}"
-	//Set get action URL function call
-	return c.GetActionTemplate(resourceViewsTemplate, actionURL)
-}
-
-//getScaleInActionPostURL returns scale in resource action URL
-//Which is use to set actual POST call of scale in deployment
-func (c *APIClient) getScaleInActionPostURL(resourceViewsTemplate *ResourceViewsTemplate) string {
-	//Set destroy resource URL label
-	actionURL := "POST: {com.vmware.csp.component.cafe.composition@resource.action.deployment.scalein.name}"
-	//Set get action URL function call
-	return getactionURL(resourceViewsTemplate, actionURL)
-}
-
-//getScaleOutActionTemplate returns scale out resource action URL
-//Which is use to set actual POST call of scale out deployment
-func (c *APIClient) getScaleOutActionPostURL(resourceViewsTemplate *ResourceViewsTemplate) string {
-	//Set destroy resource URL label
-	actionURL := "POST: {com.vmware.csp.component.cafe.composition@resource.action.deployment.scaleout.name}"
-	//Set get action URL function call
-	return getactionURL(resourceViewsTemplate, actionURL)
-}
-
-//getScaleOutActionPostURL returns scale out resource action template from provided resource comfiguration template
-func (c *APIClient) getScaleOutActionTemplate(resourceViewsTemplate *ResourceViewsTemplate) (*ActionTemplate, *ResourceViewsTemplate, error) {
-	//Set destroy resource URL label
-	actionURL := "GET Template: {com.vmware.csp.component.cafe.composition@resource.action.deployment.scaleout.name}"
-	//Set get action URL function call
-	return c.GetActionTemplate(resourceViewsTemplate, actionURL)
-=======
 	return c.GetActionTemplate(resourceData, actionURL)
 }
 
@@ -129,5 +92,38 @@
 }
 func (s byLength) Swap(i, j int) {
 	s[i], s[j] = s[j], s[i]
->>>>>>> 6b458282
+}
+
+//getScaleInActionTemplate returns scale in resource action template from provided resource comfiguration template
+func (c *APIClient) getScaleInActionTemplate(resourceData *ResourceView) (*ActionTemplate, *ResourceView, error) {
+	//Set destroy resource URL label
+	actionURL := "GET Template: {com.vmware.csp.component.cafe.composition@resource.action.deployment.scalein.name}"
+	//Set get action URL function call
+	return c.GetActionTemplate(resourceData, actionURL)
+}
+
+//getScaleInActionPostURL returns scale in resource action URL
+//Which is use to set actual POST call of scale in deployment
+func (c *APIClient) getScaleInActionPostURL(resourceData *ResourceView) string {
+	//Set destroy resource URL label
+	actionURL := "POST: {com.vmware.csp.component.cafe.composition@resource.action.deployment.scalein.name}"
+	//Set get action URL function call
+	return getactionURL(resourceData, actionURL)
+}
+
+//getScaleOutActionTemplate returns scale out resource action URL
+//Which is use to set actual POST call of scale out deployment
+func (c *APIClient) getScaleOutActionPostURL(resourceData *ResourceView) string {
+	//Set destroy resource URL label
+	actionURL := "POST: {com.vmware.csp.component.cafe.composition@resource.action.deployment.scaleout.name}"
+	//Set get action URL function call
+	return getactionURL(resourceData, actionURL)
+}
+
+//getScaleOutActionPostURL returns scale out resource action template from provided resource comfiguration template
+func (c *APIClient) getScaleOutActionTemplate(resourceData *ResourceView) (*ActionTemplate, *ResourceView, error) {
+	//Set destroy resource URL label
+	actionURL := "GET Template: {com.vmware.csp.component.cafe.composition@resource.action.deployment.scaleout.name}"
+	//Set get action URL function call
+	return c.GetActionTemplate(resourceData, actionURL)
 }